source 'https://rubygems.org'

<<<<<<< HEAD
gem 'specific_install', '~> 0.3.3'
gem 'cucumber', '~> 2.3.0'
gem 'os', '~> 0.9.6'

gem "aruba", "~> 0.14.14"
=======
gem 'specific_install', '~> 0.3.8'
gem 'cucumber', '~> 6.1.0'
gem 'os', '~> 0.9.6'

gem "aruba", "~> 1.1.0"
>>>>>>> bcbc01b2
<|MERGE_RESOLUTION|>--- conflicted
+++ resolved
@@ -1,15 +1,7 @@
 source 'https://rubygems.org'
 
-<<<<<<< HEAD
-gem 'specific_install', '~> 0.3.3'
-gem 'cucumber', '~> 2.3.0'
-gem 'os', '~> 0.9.6'
-
-gem "aruba", "~> 0.14.14"
-=======
 gem 'specific_install', '~> 0.3.8'
 gem 'cucumber', '~> 6.1.0'
 gem 'os', '~> 0.9.6'
 
-gem "aruba", "~> 1.1.0"
->>>>>>> bcbc01b2
+gem "aruba", "~> 1.1.0"